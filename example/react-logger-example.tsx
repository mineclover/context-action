import React, { useState, useCallback } from "react";
import {
	createActionContext,
	LogLevel,
	ConsoleLogger,
} from "../packages/react/src";

// 액션 타입 정의
interface AppActions {
	increment: void;
	setCount: number;
	updateUser: { id: string; name: string };
}

// 1. 기본 사용법 (환경변수나 기본 ERROR 레벨 사용)
const {
	Provider: BasicProvider,
	useAction,
	useActionHandler,
} = createActionContext<AppActions>();

<<<<<<< HEAD
// 2. 로그 레벨 지정 - TRACE로 변경
const { Provider: DebugProvider, useAction: useDebugAction, useActionHandler: useDebugActionHandler } = createActionContext<AppActions>({
  logLevel: LogLevel.TRACE
})

// 3. OTEL 로거 사용 - TRACE 레벨로 변경
const { Provider: OtelProvider, useAction: useOtelAction, useActionHandler: useOtelActionHandler } = createActionContext<AppActions>({
  useOtel: true,
  logLevel: LogLevel.TRACE,
  otelContext: {
    sessionId: 'react-session-123',
    traceId: 'react-trace-456'
  }
})
=======
// 2. 로그 레벨 지정
const {
	Provider: DebugProvider,
	useAction: useDebugAction,
	useActionHandler: useDebugActionHandler,
} = createActionContext<AppActions>({
	logLevel: LogLevel.DEBUG,
});

// 3. OTEL 로거 사용
const {
	Provider: OtelProvider,
	useAction: useOtelAction,
	useActionHandler: useOtelActionHandler,
} = createActionContext<AppActions>({
	useOtel: true,
	logLevel: LogLevel.DEBUG,
	otelContext: {
		sessionId: "react-session-123",
		traceId: "react-trace-456",
	},
});
>>>>>>> e1f0162e

// 4. 커스텀 로거 사용 - TRACE 레벨로 변경
class CustomReactLogger extends ConsoleLogger {
<<<<<<< HEAD
  info(message: string, ...args: any[]): void {
    if (this.shouldLog(LogLevel.INFO)) {
      console.log(`[CUSTOM REACT] ${message}`, ...args)
    }
  }
  
  trace(message: string, ...args: any[]): void {
    if (this.shouldLog(LogLevel.TRACE)) {
      console.log(`[CUSTOM REACT TRACE] ${message}`, ...args)
    }
  }
}

const customReactLogger = new CustomReactLogger(LogLevel.TRACE)
const { Provider: CustomProvider, useAction: useCustomAction, useActionHandler: useCustomActionHandler } = createActionContext<AppActions>({
  logger: customReactLogger
})

// 컴포넌트들
function BasicCounter() {
  const [count, setCount] = useState(0)
  const dispatch = useAction()
  
  useActionHandler('increment', useCallback(() => {
    console.log('[BASIC] Increment action triggered')
    setCount(prev => prev + 1)
  }, []))
  
  useActionHandler('setCount', useCallback((newCount: number) => {
    console.log(`[BASIC] SetCount action triggered with value: ${newCount}`)
    setCount(newCount)
  }, []))
  
  return (
    <div>
      <h3>Basic Counter (ERROR level)</h3>
      <p>Count: {count}</p>
      <button onClick={() => dispatch('increment')}>Increment</button>
      <button onClick={() => dispatch('setCount', 0)}>Reset</button>
    </div>
  )
}

function DebugCounter() {
  const [count, setCount] = useState(100)
  const dispatch = useDebugAction()
  
  useDebugActionHandler('increment', useCallback(() => {
    console.log('[TRACE] Increment action triggered with detailed tracing')
    setCount(prev => prev + 1)
  }, []))
  
  useDebugActionHandler('setCount', useCallback((newCount: number) => {
    console.log(`[TRACE] SetCount action triggered with value: ${newCount} and detailed tracing`)
    setCount(newCount)
  }, []))
  
  return (
    <div>
      <h3>Debug Counter (TRACE level)</h3>
      <p>Count: {count}</p>
      <button onClick={() => dispatch('increment')}>Increment</button>
      <button onClick={() => dispatch('setCount', 100)}>Reset</button>
    </div>
  )
}

function OtelCounter() {
  const [count, setCount] = useState(200)
  const dispatch = useOtelAction()
  
  useOtelActionHandler('increment', useCallback(() => {
    console.log('[OTEL TRACE] Increment action triggered with OTEL context')
    setCount(prev => prev + 1)
  }, []))
  
  useOtelActionHandler('setCount', useCallback((newCount: number) => {
    console.log(`[OTEL TRACE] SetCount action triggered with value: ${newCount} and OTEL context`)
    setCount(newCount)
  }, []))
  
  return (
    <div>
      <h3>OTEL Counter (with session/trace, TRACE level)</h3>
      <p>Count: {count}</p>
      <button onClick={() => dispatch('increment')}>Increment</button>
      <button onClick={() => dispatch('setCount', 200)}>Reset</button>
    </div>
  )
}

function CustomCounter() {
  const [count, setCount] = useState(300)
  const dispatch = useCustomAction()
  
  useCustomActionHandler('increment', useCallback(() => {
    console.log('[CUSTOM TRACE] Increment action triggered with custom logger')
    setCount(prev => prev + 1)
  }, []))
  
  useCustomActionHandler('setCount', useCallback((newCount: number) => {
    console.log(`[CUSTOM TRACE] SetCount action triggered with value: ${newCount} and custom logger`)
    setCount(newCount)
  }, []))
  
  return (
    <div>
      <h3>Custom Counter (custom logger, TRACE level)</h3>
      <p>Count: {count}</p>
      <button onClick={() => dispatch('increment')}>Increment</button>
      <button onClick={() => dispatch('setCount', 300)}>Reset</button>
    </div>
  )
=======
	info(message: string, ...args: any[]): void {
		if (this.shouldLog(LogLevel.INFO)) {
			console.log(`[CUSTOM REACT] ${message}`, ...args);
		}
	}
}

const customReactLogger = new CustomReactLogger(LogLevel.INFO);
const {
	Provider: CustomProvider,
	useAction: useCustomAction,
	useActionHandler: useCustomActionHandler,
} = createActionContext<AppActions>({
	logger: customReactLogger,
});

// 컴포넌트들
function BasicCounter() {
	const [count, setCount] = useState(0);
	const dispatch = useAction();

	useActionHandler(
		"increment",
		useCallback(() => {
			setCount((prev) => prev + 1);
		}, []),
	);

	useActionHandler(
		"setCount",
		useCallback((newCount: number) => {
			setCount(newCount);
		}, []),
	);

	return (
		<div>
			<h3>Basic Counter (ERROR level)</h3>
			<p>Count: {count}</p>
			<button type="button" onClick={() => dispatch("increment")}>
				Increment
			</button>
			<button type="button" onClick={() => dispatch("setCount", 0)}>
				Reset
			</button>
		</div>
	);
}

function DebugCounter() {
	const [count, setCount] = useState(100);
	const dispatch = useDebugAction();

	useDebugActionHandler(
		"increment",
		useCallback(() => {
			setCount((prev) => prev + 1);
		}, []),
	);

	useDebugActionHandler(
		"setCount",
		useCallback((newCount: number) => {
			setCount(newCount);
		}, []),
	);

	return (
		<div>
			<h3>Debug Counter (DEBUG level)</h3>
			<p>Count: {count}</p>
			<button type="button" onClick={() => dispatch("increment")}>
				Increment
			</button>
			<button type="button" onClick={() => dispatch("setCount", 100)}>
				Reset
			</button>
		</div>
	);
}

function OtelCounter() {
	const [count, setCount] = useState(200);
	const dispatch = useOtelAction();

	useOtelActionHandler(
		"increment",
		useCallback(() => {
			setCount((prev) => prev + 1);
		}, []),
	);

	useOtelActionHandler(
		"setCount",
		useCallback((newCount: number) => {
			setCount(newCount);
		}, []),
	);

	return (
		<div>
			<h3>OTEL Counter (with session/trace)</h3>
			<p>Count: {count}</p>
			<button type="button" onClick={() => dispatch("increment")}>
				Increment
			</button>
			<button type="button" onClick={() => dispatch("setCount", 200)}>
				Reset
			</button>
		</div>
	);
}

function CustomCounter() {
	const [count, setCount] = useState(300);
	const dispatch = useCustomAction();

	useCustomActionHandler(
		"increment",
		useCallback(() => {
			setCount((prev) => prev + 1);
		}, []),
	);

	useCustomActionHandler(
		"setCount",
		useCallback((newCount: number) => {
			setCount(newCount);
		}, []),
	);

	return (
		<div>
			<h3>Custom Counter (custom logger)</h3>
			<p>Count: {count}</p>
			<button type="button" onClick={() => dispatch("increment")}>
				Increment
			</button>
			<button type="button" onClick={() => dispatch("setCount", 300)}>
				Reset
			</button>
		</div>
	);
>>>>>>> e1f0162e
}

// 메인 앱
function ReactLoggerExample() {
<<<<<<< HEAD
  console.log('[REACT LOGGER] React Logger Example component mounted with TRACE level logging')
  
  return (
    <div>
      <h2>React Logger Example</h2>
      <p>TRACE 레벨에서는 다음과 같은 상세 정보가 로깅됩니다:</p>
      <ul>
        <li>컴포넌트 마운트/언마운트</li>
        <li>액션 디스패치 시작/완료</li>
        <li>핸들러 실행 시작/완료</li>
        <li>컨텍스트 정보 (OTEL 사용 시)</li>
        <li>성능 메트릭</li>
      </ul>
      
      <BasicProvider>
        <BasicCounter />
      </BasicProvider>
      
      <DebugProvider>
        <DebugCounter />
      </DebugProvider>
      
      <OtelProvider>
        <OtelCounter />
      </OtelProvider>
      
      <CustomProvider>
        <CustomCounter />
      </CustomProvider>
    </div>
  )
=======
	return (
		<div>
			<h2>React Logger Example</h2>

			<BasicProvider>
				<BasicCounter />
			</BasicProvider>

			<DebugProvider>
				<DebugCounter />
			</DebugProvider>

			<OtelProvider>
				<OtelCounter />
			</OtelProvider>

			<CustomProvider>
				<CustomCounter />
			</CustomProvider>
		</div>
	);
>>>>>>> e1f0162e
}

export default ReactLoggerExample;<|MERGE_RESOLUTION|>--- conflicted
+++ resolved
@@ -19,171 +19,45 @@
 	useActionHandler,
 } = createActionContext<AppActions>();
 
-<<<<<<< HEAD
 // 2. 로그 레벨 지정 - TRACE로 변경
-const { Provider: DebugProvider, useAction: useDebugAction, useActionHandler: useDebugActionHandler } = createActionContext<AppActions>({
-  logLevel: LogLevel.TRACE
-})
-
-// 3. OTEL 로거 사용 - TRACE 레벨로 변경
-const { Provider: OtelProvider, useAction: useOtelAction, useActionHandler: useOtelActionHandler } = createActionContext<AppActions>({
-  useOtel: true,
-  logLevel: LogLevel.TRACE,
-  otelContext: {
-    sessionId: 'react-session-123',
-    traceId: 'react-trace-456'
-  }
-})
-=======
-// 2. 로그 레벨 지정
 const {
 	Provider: DebugProvider,
 	useAction: useDebugAction,
 	useActionHandler: useDebugActionHandler,
 } = createActionContext<AppActions>({
-	logLevel: LogLevel.DEBUG,
+	logLevel: LogLevel.TRACE,
 });
 
-// 3. OTEL 로거 사용
+// 3. OTEL 로거 사용 - TRACE 레벨로 변경
 const {
 	Provider: OtelProvider,
 	useAction: useOtelAction,
 	useActionHandler: useOtelActionHandler,
 } = createActionContext<AppActions>({
 	useOtel: true,
-	logLevel: LogLevel.DEBUG,
+	logLevel: LogLevel.TRACE,
 	otelContext: {
 		sessionId: "react-session-123",
 		traceId: "react-trace-456",
 	},
 });
->>>>>>> e1f0162e
 
 // 4. 커스텀 로거 사용 - TRACE 레벨로 변경
 class CustomReactLogger extends ConsoleLogger {
-<<<<<<< HEAD
-  info(message: string, ...args: any[]): void {
-    if (this.shouldLog(LogLevel.INFO)) {
-      console.log(`[CUSTOM REACT] ${message}`, ...args)
-    }
-  }
-  
-  trace(message: string, ...args: any[]): void {
-    if (this.shouldLog(LogLevel.TRACE)) {
-      console.log(`[CUSTOM REACT TRACE] ${message}`, ...args)
-    }
-  }
-}
-
-const customReactLogger = new CustomReactLogger(LogLevel.TRACE)
-const { Provider: CustomProvider, useAction: useCustomAction, useActionHandler: useCustomActionHandler } = createActionContext<AppActions>({
-  logger: customReactLogger
-})
-
-// 컴포넌트들
-function BasicCounter() {
-  const [count, setCount] = useState(0)
-  const dispatch = useAction()
-  
-  useActionHandler('increment', useCallback(() => {
-    console.log('[BASIC] Increment action triggered')
-    setCount(prev => prev + 1)
-  }, []))
-  
-  useActionHandler('setCount', useCallback((newCount: number) => {
-    console.log(`[BASIC] SetCount action triggered with value: ${newCount}`)
-    setCount(newCount)
-  }, []))
-  
-  return (
-    <div>
-      <h3>Basic Counter (ERROR level)</h3>
-      <p>Count: {count}</p>
-      <button onClick={() => dispatch('increment')}>Increment</button>
-      <button onClick={() => dispatch('setCount', 0)}>Reset</button>
-    </div>
-  )
-}
-
-function DebugCounter() {
-  const [count, setCount] = useState(100)
-  const dispatch = useDebugAction()
-  
-  useDebugActionHandler('increment', useCallback(() => {
-    console.log('[TRACE] Increment action triggered with detailed tracing')
-    setCount(prev => prev + 1)
-  }, []))
-  
-  useDebugActionHandler('setCount', useCallback((newCount: number) => {
-    console.log(`[TRACE] SetCount action triggered with value: ${newCount} and detailed tracing`)
-    setCount(newCount)
-  }, []))
-  
-  return (
-    <div>
-      <h3>Debug Counter (TRACE level)</h3>
-      <p>Count: {count}</p>
-      <button onClick={() => dispatch('increment')}>Increment</button>
-      <button onClick={() => dispatch('setCount', 100)}>Reset</button>
-    </div>
-  )
-}
-
-function OtelCounter() {
-  const [count, setCount] = useState(200)
-  const dispatch = useOtelAction()
-  
-  useOtelActionHandler('increment', useCallback(() => {
-    console.log('[OTEL TRACE] Increment action triggered with OTEL context')
-    setCount(prev => prev + 1)
-  }, []))
-  
-  useOtelActionHandler('setCount', useCallback((newCount: number) => {
-    console.log(`[OTEL TRACE] SetCount action triggered with value: ${newCount} and OTEL context`)
-    setCount(newCount)
-  }, []))
-  
-  return (
-    <div>
-      <h3>OTEL Counter (with session/trace, TRACE level)</h3>
-      <p>Count: {count}</p>
-      <button onClick={() => dispatch('increment')}>Increment</button>
-      <button onClick={() => dispatch('setCount', 200)}>Reset</button>
-    </div>
-  )
-}
-
-function CustomCounter() {
-  const [count, setCount] = useState(300)
-  const dispatch = useCustomAction()
-  
-  useCustomActionHandler('increment', useCallback(() => {
-    console.log('[CUSTOM TRACE] Increment action triggered with custom logger')
-    setCount(prev => prev + 1)
-  }, []))
-  
-  useCustomActionHandler('setCount', useCallback((newCount: number) => {
-    console.log(`[CUSTOM TRACE] SetCount action triggered with value: ${newCount} and custom logger`)
-    setCount(newCount)
-  }, []))
-  
-  return (
-    <div>
-      <h3>Custom Counter (custom logger, TRACE level)</h3>
-      <p>Count: {count}</p>
-      <button onClick={() => dispatch('increment')}>Increment</button>
-      <button onClick={() => dispatch('setCount', 300)}>Reset</button>
-    </div>
-  )
-=======
 	info(message: string, ...args: any[]): void {
 		if (this.shouldLog(LogLevel.INFO)) {
 			console.log(`[CUSTOM REACT] ${message}`, ...args);
 		}
 	}
-}
-
-const customReactLogger = new CustomReactLogger(LogLevel.INFO);
+
+	trace(message: string, ...args: any[]): void {
+		if (this.shouldLog(LogLevel.TRACE)) {
+			console.log(`[CUSTOM REACT TRACE] ${message}`, ...args);
+		}
+	}
+}
+
+const customReactLogger = new CustomReactLogger(LogLevel.TRACE);
 const {
 	Provider: CustomProvider,
 	useAction: useCustomAction,
@@ -200,6 +74,7 @@
 	useActionHandler(
 		"increment",
 		useCallback(() => {
+			console.log("[BASIC] Increment action triggered");
 			setCount((prev) => prev + 1);
 		}, []),
 	);
@@ -207,6 +82,7 @@
 	useActionHandler(
 		"setCount",
 		useCallback((newCount: number) => {
+			console.log(`[BASIC] SetCount action triggered with value: ${newCount}`);
 			setCount(newCount);
 		}, []),
 	);
@@ -232,6 +108,7 @@
 	useDebugActionHandler(
 		"increment",
 		useCallback(() => {
+			console.log("[TRACE] Increment action triggered with detailed tracing");
 			setCount((prev) => prev + 1);
 		}, []),
 	);
@@ -239,13 +116,16 @@
 	useDebugActionHandler(
 		"setCount",
 		useCallback((newCount: number) => {
-			setCount(newCount);
-		}, []),
-	);
-
-	return (
-		<div>
-			<h3>Debug Counter (DEBUG level)</h3>
+			console.log(
+				`[TRACE] SetCount action triggered with value: ${newCount} and detailed tracing`,
+			);
+			setCount(newCount);
+		}, []),
+	);
+
+	return (
+		<div>
+			<h3>Debug Counter (TRACE level)</h3>
 			<p>Count: {count}</p>
 			<button type="button" onClick={() => dispatch("increment")}>
 				Increment
@@ -264,6 +144,7 @@
 	useOtelActionHandler(
 		"increment",
 		useCallback(() => {
+			console.log("[OTEL TRACE] Increment action triggered with OTEL context");
 			setCount((prev) => prev + 1);
 		}, []),
 	);
@@ -271,13 +152,16 @@
 	useOtelActionHandler(
 		"setCount",
 		useCallback((newCount: number) => {
-			setCount(newCount);
-		}, []),
-	);
-
-	return (
-		<div>
-			<h3>OTEL Counter (with session/trace)</h3>
+			console.log(
+				`[OTEL TRACE] SetCount action triggered with value: ${newCount} and OTEL context`,
+			);
+			setCount(newCount);
+		}, []),
+	);
+
+	return (
+		<div>
+			<h3>OTEL Counter (with session/trace, TRACE level)</h3>
 			<p>Count: {count}</p>
 			<button type="button" onClick={() => dispatch("increment")}>
 				Increment
@@ -296,6 +180,7 @@
 	useCustomActionHandler(
 		"increment",
 		useCallback(() => {
+			console.log("[CUSTOM TRACE] Increment action triggered with custom logger");
 			setCount((prev) => prev + 1);
 		}, []),
 	);
@@ -303,13 +188,16 @@
 	useCustomActionHandler(
 		"setCount",
 		useCallback((newCount: number) => {
-			setCount(newCount);
-		}, []),
-	);
-
-	return (
-		<div>
-			<h3>Custom Counter (custom logger)</h3>
+			console.log(
+				`[CUSTOM TRACE] SetCount action triggered with value: ${newCount} and custom logger`,
+			);
+			setCount(newCount);
+		}, []),
+	);
+
+	return (
+		<div>
+			<h3>Custom Counter (custom logger, TRACE level)</h3>
 			<p>Count: {count}</p>
 			<button type="button" onClick={() => dispatch("increment")}>
 				Increment
@@ -319,47 +207,25 @@
 			</button>
 		</div>
 	);
->>>>>>> e1f0162e
 }
 
 // 메인 앱
 function ReactLoggerExample() {
-<<<<<<< HEAD
-  console.log('[REACT LOGGER] React Logger Example component mounted with TRACE level logging')
-  
-  return (
-    <div>
-      <h2>React Logger Example</h2>
-      <p>TRACE 레벨에서는 다음과 같은 상세 정보가 로깅됩니다:</p>
-      <ul>
-        <li>컴포넌트 마운트/언마운트</li>
-        <li>액션 디스패치 시작/완료</li>
-        <li>핸들러 실행 시작/완료</li>
-        <li>컨텍스트 정보 (OTEL 사용 시)</li>
-        <li>성능 메트릭</li>
-      </ul>
-      
-      <BasicProvider>
-        <BasicCounter />
-      </BasicProvider>
-      
-      <DebugProvider>
-        <DebugCounter />
-      </DebugProvider>
-      
-      <OtelProvider>
-        <OtelCounter />
-      </OtelProvider>
-      
-      <CustomProvider>
-        <CustomCounter />
-      </CustomProvider>
-    </div>
-  )
-=======
+	console.log(
+		"[REACT LOGGER] React Logger Example component mounted with TRACE level logging",
+	);
+
 	return (
 		<div>
 			<h2>React Logger Example</h2>
+			<p>TRACE 레벨에서는 다음과 같은 상세 정보가 로깅됩니다:</p>
+			<ul>
+				<li>컴포넌트 마운트/언마운트</li>
+				<li>액션 디스패치 시작/완료</li>
+				<li>핸들러 실행 시작/완료</li>
+				<li>컨텍스트 정보 (OTEL 사용 시)</li>
+				<li>성능 메트릭</li>
+			</ul>
 
 			<BasicProvider>
 				<BasicCounter />
@@ -378,7 +244,6 @@
 			</CustomProvider>
 		</div>
 	);
->>>>>>> e1f0162e
 }
 
 export default ReactLoggerExample;